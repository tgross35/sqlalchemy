"""Serializer/Deserializer objects for usage with SQLAlchemy query structures, 
allowing "contextual" deserialization.

Any SQLAlchemy query structure, either based on sqlalchemy.sql.*
or sqlalchemy.orm.* can be used.  The mappers, Tables, Columns, Session
etc. which are referenced by the structure are not persisted in serialized
form, but are instead re-associated with the query structure
when it is deserialized.

Usage is nearly the same as that of the standard Python pickle module::

    from sqlalchemy.ext.serializer import loads, dumps
    metadata = MetaData(bind=some_engine)
    Session = scoped_session(sessionmaker())
    
    # ... define mappers
    
    query = Session.query(MyClass).filter(MyClass.somedata=='foo').order_by(MyClass.sortkey)
    
    # pickle the query
    serialized = dumps(query)
    
    # unpickle.  Pass in metadata + scoped_session
    query2 = loads(serialized, metadata, Session)
    
    print query2.all()

Similar restrictions as when using raw pickle apply; mapped classes must be 
themselves be pickleable, meaning they are importable from a module-level
namespace.

The serializer module is only appropriate for query structures.  It is not
needed for:

* instances of user-defined classes.   These contain no references to engines, 
  sessions or expression constructs in the typical case and can be serialized directly.

* Table metadata that is to be loaded entirely from the serialized structure (i.e. is
  not already declared in the application).   Regular pickle.loads()/dumps() can 
  be used to fully dump any ``MetaData`` object, typically one which was reflected 
  from an existing database at some previous point in time.  The serializer module
  is specifically for the opposite case, where the Table metadata is already present
  in memory.

"""

from sqlalchemy.orm import class_mapper, Query
from sqlalchemy.orm.session import Session
from sqlalchemy.orm.mapper import Mapper
from sqlalchemy.orm.attributes import QueryableAttribute
from sqlalchemy import Table, Column
from sqlalchemy.engine import Engine
from sqlalchemy.util import pickle
import re
import base64
# Py3K
#from io import BytesIO as byte_buffer
# Py2K
from cStringIO import StringIO as byte_buffer
# end Py2K

# Py3K
#def b64encode(x):
#    return base64.b64encode(x).decode('ascii')
#def b64decode(x):
#    return base64.b64decode(x.encode('ascii'))
# Py2K
b64encode = base64.b64encode
b64decode = base64.b64decode
# end Py2K

__all__ = ['Serializer', 'Deserializer', 'dumps', 'loads']



def Serializer(*args, **kw):
    pickler = pickle.Pickler(*args, **kw)
        
    def persistent_id(obj):
        #print "serializing:", repr(obj)
        if isinstance(obj, QueryableAttribute):
            cls = obj.impl.class_
            key = obj.impl.key
            id = "attribute:" + key + ":" + b64encode(pickle.dumps(cls))
        elif isinstance(obj, Mapper) and not obj.non_primary:
            id = "mapper:" + b64encode(pickle.dumps(obj.class_))
        elif isinstance(obj, Table):
            id = "table:" + str(obj)
        elif isinstance(obj, Column) and isinstance(obj.table, Table):
            id = "column:" + str(obj.table) + ":" + obj.key
        elif isinstance(obj, Session):
            id = "session:"
        elif isinstance(obj, Engine):
            id = "engine:"
        else:
            return None
        return id
        
    pickler.persistent_id = persistent_id
    return pickler
    
our_ids = re.compile(r'(mapper|table|column|session|attribute|engine):(.*)')

def Deserializer(file, metadata=None, scoped_session=None, engine=None):
    unpickler = pickle.Unpickler(file)
    
    def get_engine():
        if engine:
            return engine
        elif scoped_session and scoped_session().bind:
            return scoped_session().bind
        elif metadata and metadata.bind:
            return metadata.bind
        else:
            return None
            
    def persistent_load(id):
        m = our_ids.match(id)
        if not m:
            return None
        else:
            type_, args = m.group(1, 2)
            if type_ == 'attribute':
                key, clsarg = args.split(":")
                cls = pickle.loads(b64decode(clsarg))
                return getattr(cls, key)
            elif type_ == "mapper":
                cls = pickle.loads(b64decode(args))
                return class_mapper(cls)
            elif type_ == "table":
                return metadata.tables[args]
            elif type_ == "column":
                table, colname = args.split(':')
                return metadata.tables[table].c[colname]
            elif type_ == "session":
                return scoped_session()
            elif type_ == "engine":
                return get_engine()
            else:
                raise Exception("Unknown token: %s" % type_)
    unpickler.persistent_load = persistent_load
    return unpickler

<<<<<<< HEAD
def dumps(obj):
    buf = byte_buffer()
    pickler = Serializer(buf)
=======
def dumps(obj, protocol=0):
    buf = byte_buffer()
    pickler = Serializer(buf, protocol)
>>>>>>> a967dffb
    pickler.dump(obj)
    return buf.getvalue()
    
def loads(data, metadata=None, scoped_session=None, engine=None):
    buf = byte_buffer(data)
    unpickler = Deserializer(buf, metadata, scoped_session, engine)
    return unpickler.load()
    
    <|MERGE_RESOLUTION|>--- conflicted
+++ resolved
@@ -141,15 +141,9 @@
     unpickler.persistent_load = persistent_load
     return unpickler
 
-<<<<<<< HEAD
-def dumps(obj):
-    buf = byte_buffer()
-    pickler = Serializer(buf)
-=======
 def dumps(obj, protocol=0):
     buf = byte_buffer()
     pickler = Serializer(buf, protocol)
->>>>>>> a967dffb
     pickler.dump(obj)
     return buf.getvalue()
     
