--- conflicted
+++ resolved
@@ -11,80 +11,33 @@
 
 function initFloatyThings() {
 
-<<<<<<< HEAD
-    automatedBreakpoint = $("#docs-container").position().top;
-
-    parentOffset = $("#docs-container").parent().position().top - $("#docs-container").position().top;
-
-    // safari doesn't give us 120px for this CSS even though
-    // it's in docs.css as that
-    sidebarTop = "120px"; //$("#docs-sidebar").css("top");
-
-    $("#docs-top-navigation-container").addClass("preautomated");
-    $("#docs-sidebar").addClass("preautomated");
-    $("#docs-container").addClass("preautomated");
-
-    function setNavSize() {
-        $("#docs-top-navigation-container").css("width", $("#docs-container").width());
-    }
-=======
     automatedBreakpoint = $("#docs-container").position().top + $("#docs-top-navigation-container").height();
 
     $("#fixed-sidebar.withsidebar").addClass("preautomated");
 
->>>>>>> 5d37a937
 
     function setScroll() {
 
         var scrolltop = $(window).scrollTop();
         if (scrolltop >= automatedBreakpoint) {
-<<<<<<< HEAD
-            setNavSize();
-            $("#docs-top-navigation-container").addClass("automated");
-            $("#docs-sidebar").addClass("automated");
-
-            // note this height is dependent on docs-top-navigation-container
-            // being position:fixed or absolute, otherwise it might get
-            // a little squashed
-            containerHeight = $("#docs-top-navigation-container").height();
-            $("#docs-body").css("margin-top", containerHeight - parentOffset + 1);
-            $("#docs-sidebar").css("top", sidebarTop);
-        }
-        else {
-            $("#docs-sidebar").removeClass("automated");
-            $("#docs-top-navigation-container").removeClass("automated");
-            $("#docs-body").css("margin-top", "");
-            // safari/chrome allow negative scroll positions
-            $("#docs-sidebar").css("top", $("#docs-body").offset().top - Math.max(scrolltop, 0));
-=======
             $("#fixed-sidebar.withsidebar").css("top", 5);
         }
         else {
             $("#fixed-sidebar.withsidebar").css(
                 "top", $("#docs-body").offset().top - Math.max(scrolltop, 0));
->>>>>>> 5d37a937
         }
 
 
     }
     $(window).scroll(setScroll)
 
-<<<<<<< HEAD
-    $(window).resize(setNavSize());
-=======
->>>>>>> 5d37a937
     setScroll();
 }
 
 
 $(document).ready(function() {
     initSQLPopups();
-<<<<<<< HEAD
-    // disable for now, still can't get anchors to work in all cases
-    if (0) { //!$.browser.mobile) {
-=======
     if (!$.browser.mobile) {
->>>>>>> 5d37a937
         initFloatyThings();
     }
 });
